--- conflicted
+++ resolved
@@ -68,12 +68,8 @@
   kvdk::Engine *db_;
   kvdk::Configs configs_;
   std::string path_;
-<<<<<<< HEAD
   std::string collection_; // for sorted scan in kvdk
-=======
-  std::string collection_;  // for sorted scan in kvdk
   kvdk::Collection *collection_ptr_;
->>>>>>> 1c350497
 };
 
 #if defined(BUILD_ROCKSDB)
