import os
import datetime
import sys
import datetime
import git
from select import select

from git import repo


def __fill(exec, shared_para, data_type, report_path):
    new_para = shared_para + " -fill=1 -type={}".format(data_type)
    report = report_path + "_fill"
    print("Fill {}".format(data_type))
    cmd = "{0} {1} > {2}".format(exec, new_para, report)
    print(cmd)
    os.system(cmd)


def read_random(exec, shared_para, data_type, report_path, num_operations):
    new_para = shared_para + \
        " -fill=0 -type={} -read_ratio=1 -num_operations={}".format(data_type, num_operations)
    report = report_path + "read_random"
    print("Read random {}".format(data_type))
    cmd = "{0} {1} > {2}".format(exec, new_para, report)
    print(cmd)
    os.system(cmd)


def insert_random(exec, shared_para, data_type, report_path, num_operations):
    new_para = shared_para + \
        " -fill=0 -type={} -read_ratio=0 -existing_keys_ratio=0 -num_operations={}".format(data_type, num_operations)
    report = report_path + "insert_random"
    print("Insert random {}".format(data_type))
    cmd = "{0} {1} > {2}".format(exec, new_para, report)
    print(cmd)
    os.system(cmd)


def batch_insert_random(exec, shared_para, data_type, report_path, num_operations):
    if data_type != "string" and data_type != "blackhole":
        return
    new_para = shared_para + \
        " -fill=0 -type={} -read_ratio=0 -batch_size=100"\
        " -existing_keys_ratio=0 -num_operations={}".format(data_type, num_operations)
    report = report_path + "batch_insert_random"
    print("Batch insert random {}".format(data_type))
    cmd = "{0} {1} > {2}".format(exec, new_para, report)
    print(cmd)
    os.system(cmd)


def update_random(exec, shared_para, data_type, report_path, num_operations):
    new_para = shared_para + \
        " -fill=0 -type={} -read_ratio=0 -num_operations={}".format(data_type, num_operations)
    report = report_path + "update_random"
    print("Update random {}".format(data_type))
    cmd = "{0} {1} > {2}".format(exec, new_para, report)
    print(cmd)
    os.system(cmd)


def read_write_random(exec, shared_para, data_type, report_path, num_operations):
    new_para = shared_para + \
        " -fill=0 -type={} -read_ratio=0.9 -num_operations={}".format(data_type, num_operations)
    report = report_path + "read_write_random"
    print("Read write random {}".format(data_type))
    cmd = "{0} {1} > {2}".format(exec, new_para, report)
    print(cmd)
    os.system(cmd)


def range_scan(exec, shared_para, data_type, report_path, num_operations):
    if data_type == "string" or data_type == "queue":
        return
    new_para = shared_para + \
        " -fill=0 -type={} -read_ratio=1 -scan=1 -num_operations={}".format(data_type, num_operations)
    report = report_path + "range_scan"
    print("Range scan {}".format(data_type))
    cmd = "{0} {1} > {2}".format(exec, new_para, report)
    print(cmd)
    os.system(cmd)


def confirm(dir):
    timeout = 60
    print("Instance path : {}, it will be removed and recreated, confirm? (y/n) (Automatically confirm in {} seconds)".format(dir, timeout))
    rlist, _, _ = select([sys.stdin], [], [], timeout)
    y = 'n'
    if rlist:
        y = sys.stdin.readline()
    else:
        print("Automatically confirmed after {} seconds!".format(timeout))
        y = 'y'
    if y != 'y' and y != 'y\n':
        exit(1)


def run_benchmark(
    data_type,
    exec,
    pmem_path,
    pmem_size,
    populate_on_fill,
    n_thread,
    num_collection,
    timeout,
    key_distribution,
    value_size,
    value_size_distribution,
    benchmarks,
):
    confirm(pmem_path)
    os.system("rm -rf {0}".format(pmem_path))

    # calculate num kv to fill
    header_sz = 24 if (key_distribution == 'string') else 40
    k_sz = 8
    avg_v_sz = value_size if (value_size_distribution == 'constant') else (value_size / 2)
    avg_kv_size = (header_sz + k_sz + avg_v_sz + 63) // 64 * 64

    # 1/4 for fill, 1/4 for insert, 1/4 for batch_write
    num_kv = pmem_size // 4 // avg_kv_size

    # create report dir
    timestamp = datetime.datetime.now().strftime("%Y%m%d-%H%M")
    git_hash = git.Repo(search_parent_directories=True).head.object.hexsha
<<<<<<< HEAD
    report_path = "./results-{}/commit-{}/threads-{}-vs-{}-vs_dist-{}-key_dist-{}-collections-{}/{}-{}/".format(
        str(timestamp)[0:8], git_hash, n_thread, value_size, value_size_distribution, key_distribution, num_collection, data_type, timestamp)

=======
    report_path = "./results/commit-{0}/data_type-{1}-key_dist-{2}/vsize-{3}-vsize_dist-{4}-threads-{5}-collections-{6}-time-{7}/".format(
        git_hash[0:8], 
        data_type,
        key_distribution,
        value_size,
        value_size_distribution, 
        n_thread, 
        num_collection, 
        timestamp)
>>>>>>> 906caec6
    os.system("mkdir -p {}".format(report_path))

    # run benchmarks
    print("Run benchmarks for data type :{}, value size distribution: {}".format(
        data_type, value_size_distribution))
    shared_para = \
<<<<<<< HEAD
        "-path={} "\
        "-space={} "\
        "-populate={} "\
        "-num={} "\
        "-threads={} "\
        "-max_access_threads={} "\
        "-num_collection={} "\
        "-time={} "\
        "-value_size={} "\
        "-value_size_distribution={} "\
        "-key_distribution={}".format(
            pmem_path,
            pmem_size,
            populate_on_fill,
            num_fill_kv,
            n_thread,
            n_thread,
            num_collection,
            bench_duration,
            value_size,
            value_size_distribution,
            key_distribution)
=======
        "-path={0} "\
        "-space={1} "\
        "-populate={2} "\
        "-num_kv={3} "\
        "-threads={4} "\
        "-max_write_threads={5} "\
        "-num_collection={6} "\
        "-timeout={7} "\
        "-value_size={8} "\
        "-value_size_distribution={9} "\
        "-key_distribution={10} ".format(
        pmem_path, 
        pmem_size, 
        populate_on_fill, 
        num_kv, 
        n_thread, 
        n_thread, 
        num_collection, 
        timeout, 
        value_size, 
        value_size_distribution,
        key_distribution)
>>>>>>> 906caec6
    # we always fill data before run benchmarks
    __fill(exec, shared_para, data_type, report_path)
    for benchmark in benchmarks:
        if (benchmark == read_random) \
        or (benchmark == update_random) \
        or (benchmark == range_scan) \
        or (data_type == "blackhole") :
                num_operations = 1024 * 1024 * 1024 * 10
        else:
            # __fill, insert_random, batch_insert_random, read_write_random
            num_operations = num_kv 

        benchmark(exec, shared_para, data_type, report_path, num_operations)

    os.system("rm -rf {0}".format(pmem_path))<|MERGE_RESOLUTION|>--- conflicted
+++ resolved
@@ -125,11 +125,6 @@
     # create report dir
     timestamp = datetime.datetime.now().strftime("%Y%m%d-%H%M")
     git_hash = git.Repo(search_parent_directories=True).head.object.hexsha
-<<<<<<< HEAD
-    report_path = "./results-{}/commit-{}/threads-{}-vs-{}-vs_dist-{}-key_dist-{}-collections-{}/{}-{}/".format(
-        str(timestamp)[0:8], git_hash, n_thread, value_size, value_size_distribution, key_distribution, num_collection, data_type, timestamp)
-
-=======
     report_path = "./results/commit-{0}/data_type-{1}-key_dist-{2}/vsize-{3}-vsize_dist-{4}-threads-{5}-collections-{6}-time-{7}/".format(
         git_hash[0:8], 
         data_type,
@@ -139,37 +134,12 @@
         n_thread, 
         num_collection, 
         timestamp)
->>>>>>> 906caec6
     os.system("mkdir -p {}".format(report_path))
 
     # run benchmarks
     print("Run benchmarks for data type :{}, value size distribution: {}".format(
         data_type, value_size_distribution))
     shared_para = \
-<<<<<<< HEAD
-        "-path={} "\
-        "-space={} "\
-        "-populate={} "\
-        "-num={} "\
-        "-threads={} "\
-        "-max_access_threads={} "\
-        "-num_collection={} "\
-        "-time={} "\
-        "-value_size={} "\
-        "-value_size_distribution={} "\
-        "-key_distribution={}".format(
-            pmem_path,
-            pmem_size,
-            populate_on_fill,
-            num_fill_kv,
-            n_thread,
-            n_thread,
-            num_collection,
-            bench_duration,
-            value_size,
-            value_size_distribution,
-            key_distribution)
-=======
         "-path={0} "\
         "-space={1} "\
         "-populate={2} "\
@@ -192,7 +162,6 @@
         value_size, 
         value_size_distribution,
         key_distribution)
->>>>>>> 906caec6
     # we always fill data before run benchmarks
     __fill(exec, shared_para, data_type, report_path)
     for benchmark in benchmarks:
