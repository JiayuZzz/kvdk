--- conflicted
+++ resolved
@@ -74,20 +74,6 @@
 install(FILES ${CMAKE_CURRENT_BINARY_DIR}/kvdk.pc
         DESTINATION ${CMAKE_INSTALL_LIBDIR}/pkgconfig)
 
-<<<<<<< HEAD
-set_target_properties(
-        engine PROPERTIES PUBLIC_HEADER
-        "\
-include/kvdk/configs.hpp;\
-include/kvdk/engine.h;\
-include/kvdk/engine.hpp;\
-include/kvdk/iterator.hpp;\
-include/kvdk/namespace.hpp;\
-include/kvdk/status.h;\
-include/kvdk/status.hpp;\
-include/kvdk/write_batch.hpp")
-
-=======
 set(KVDK_PUBLIC_HEADERS
     ${PROJECT_SOURCE_DIR}/include/kvdk/collection.hpp
     ${PROJECT_SOURCE_DIR}/include/kvdk/comparator.hpp
@@ -103,7 +89,6 @@
 )
 
 set_target_properties(engine PROPERTIES PUBLIC_HEADER "${KVDK_PUBLIC_HEADERS}")
->>>>>>> c6b45ce1
 
 install(TARGETS engine
         PUBLIC_HEADER DESTINATION ${CMAKE_INSTALL_INCLUDEDIR}/kvdk
