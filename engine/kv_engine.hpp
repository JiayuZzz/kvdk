--- conflicted
+++ resolved
@@ -135,7 +135,6 @@
   struct ThreadCache {
     ThreadCache() = default;
 
-<<<<<<< HEAD
     PendingBatch *persisted_pending_batch = nullptr;
     // This thread is doing batch write
     bool batch_writing = false;
@@ -143,11 +142,6 @@
     // Info used in recovery
     uint64_t newest_restored_ts = 0;
     std::unordered_map<uint64_t, int> visited_skiplist_ids{};
-=======
-    std::uint64_t newest_restored_ts = 0;
-    PendingBatch *persisted_pending_batch = nullptr;
-    std::unordered_map<std::uint64_t, int> visited_skiplist_ids;
->>>>>>> c6b45ce1
   };
 
   bool CheckKeySize(const StringView &key) { return key.size() <= UINT16_MAX; }
