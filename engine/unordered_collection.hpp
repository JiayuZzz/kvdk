/* SPDX-License-Identifier: BSD-3-Clause
 * Copyright(c) 2021 Intel Corporation
 */

#pragma once

#include <cassert>
#include <cstdint>

#include <algorithm>

#include "../extern/libpmemobj++/string_view.hpp"

#include "kvdk/engine.hpp"
#include "kvdk/iterator.hpp"

#include "dlinked_list.hpp"
#include "hash_table.hpp"
#include "macros.hpp"
#include "structures.hpp"
#include "utils.hpp"

namespace KVDK_NAMESPACE {

struct ModifyReturn {
  // Offset of newly emplaced Record for Emplace, otherwise set as FailOffset.
  PMemOffsetType offset_new;
  // Offset of old Record for Replace or Erase, otherwise set as FailOffset.
  PMemOffsetType offset_old;
  bool success;

  explicit ModifyReturn()
      : offset_new{FailOffset}, offset_old{FailOffset}, success{false} {}

  explicit ModifyReturn(PMemOffsetType offset_new_, PMemOffsetType offset_old_,
                        bool emplace_result)
      : offset_new{offset_new_}, offset_old{offset_old_}, success{
                                                              emplace_result} {}

  ModifyReturn &operator=(ModifyReturn const &other) {
    offset_new = other.offset_new;
    offset_old = other.offset_old;
    success = other.success;
    return *this;
  }

  static constexpr PMemOffsetType FailOffset = kNullPMemOffset;
};
} // namespace KVDK_NAMESPACE

namespace KVDK_NAMESPACE {
class UnorderedIterator;

/// UnorderedCollection is stored in DRAM, indexed by HashTable
/// A Record DlistRecord is stored in PMem,
/// whose key is the name of the UnorderedCollection
/// and value holds the ID of the Collection
/// prev and next pointer holds the head and tail of DLinkedList for recovery
/// At runtime, an object of UnorderedCollection is recovered from
/// the DlistRecord and then stored in HashTable.
/// The DlistRecord is for recovery only and never visited again
class UnorderedCollection final
    : public std::enable_shared_from_this<UnorderedCollection>,
      public Collection {
private:
  using LockType = std::unique_lock<SpinMutex>;
  using LockPair = std::pair<LockType, LockType>;

  /// For locking, locking only
  HashTable *hash_table_ptr_;

  /// DlistRecord for recovering
  DLRecord *collection_record_ptr_;

  /// DLinkedList manages data on PMem, also hold a PMemAllocator
  using DLinkedListType =
      DLinkedList<RecordType::DlistHeadRecord, RecordType::DlistTailRecord,
                  RecordType::DlistDataRecord>;
  using iterator = DLinkedListType::iterator;
  DLinkedListType dlinked_list_;

  TimeStampType timestamp_;

  friend class UnorderedIterator;

public:
  /// Create UnorderedCollection and persist it on PMem
  /// DlistHeadRecord and DlistTailRecord holds ID as key
  /// and empty string as value
  /// DlistRecord holds collection name as key
  /// and ID as value
  UnorderedCollection(HashTable *hash_table_ptr,
                      PMEMAllocator *pmem_allocator_ptr, std::string const name,
                      CollectionIDType id, TimeStampType timestamp);

  /// Recover UnorderedCollection from DLIST_RECORD
  UnorderedCollection(HashTable *hash_table_ptr,
                      PMEMAllocator *pmem_allocator_ptr,
                      DLRecord *collection_record);

  /// Emplace a Record into the Collection
  /// lock to emplaced node must been acquired before being passed in
  ModifyReturn Emplace(TimeStampType timestamp, StringView const key,
                       StringView const value, LockType const &lock);

  ModifyReturn Replace(DLRecord *pos, TimeStampType timestamp,
                       StringView const key, StringView const value,
                       LockType const &lock);

  /// Erase given record
  /// Return new_offset as next record
  /// old_offset as erased record
  ModifyReturn Erase(DLRecord *pos, LockType const &lock);

  inline TimeStampType Timestamp() const { return timestamp_; };

  friend std::ostream &operator<<(std::ostream &out,
                                  UnorderedCollection const &col) {
    auto iter = col.collection_record_ptr_;
    out << "Name: " << col.Name() << "\t"
        << "ID: " << to_hex(col.ID()) << "\n";
    out << "Type: " << to_hex(iter->entry.meta.type) << "\t"
        << "Prev: " << to_hex(iter->prev) << "\t"
        << "Next: " << to_hex(iter->next) << "\t"
        << "Key: " << iter->Key() << "\t"
        << "Value: " << iter->Value() << "\n";
    out << col.dlinked_list_;
    return out;
  }

private:
  inline bool lockPositions(iterator pos1, iterator pos2, LockType const &lock,
                            LockPair &lock_holder) {
    SpinMutex *spin = lock.mutex();
    SpinMutex *spin1 = getMutex(pos1->Key());
    SpinMutex *spin2 = getMutex(pos2->Key());

    kvdk_assert(lock.owns_lock(), "User supplied lock not acquired!")

        if (spin1 != spin) {
      lock_holder.first = LockType{*spin1, std::defer_lock};
      if (!lock_holder.first.try_lock())
        return false;
    }
    if (spin2 != spin && spin2 != spin1) {
      lock_holder.second = LockType{*spin2, std::defer_lock};
      if (!lock_holder.second.try_lock())
        return false;
    }
    return true;
  }

  inline static bool isAdjacent(iterator prev, iterator next) {
    iterator curr{prev};
    if (++curr != next)
      return false;
    if (--curr != prev)
      return false;
    return true;
  }

  inline bool isLinked(DLRecord *pos) {
    iterator curr = dlinked_list_.makeIterator(pos);
    iterator prev{curr};
    --prev;
    iterator next{curr};
    ++next;
    return (--next == curr) && (++prev == curr);
  }

  inline bool checkID(DLRecord *record_pmmptr) {
    if (!record_pmmptr ||
        CollectionUtils::ExtractID(record_pmmptr->Key()) != ID())
      return false;
    return true;
  }

  // Check if the Record is a valid record linked in current collection
  inline bool isValidRecord(DLRecord *record_pmmptr) {
    return checkID(record_pmmptr) &&
           (static_cast<RecordType>(record_pmmptr->entry.meta.type) ==
            RecordType::DlistDataRecord) &&
           isLinked(record_pmmptr);
  }

  inline SpinMutex *getMutex(StringView internal_key) {
    return hash_table_ptr_->GetHint(internal_key).spin;
  }

  inline iterator makeInternalIterator(DLRecord *pos) {
    return dlinked_list_.makeIterator(pos);
  }
};

} // namespace KVDK_NAMESPACE

namespace KVDK_NAMESPACE {
class UnorderedIterator final : public Iterator {
private:
  /// shared pointer to pin the UnorderedCollection
  std::shared_ptr<UnorderedCollection> collection_shrdptr;
  using DLinkedListType =
      DLinkedList<RecordType::DlistHeadRecord, RecordType::DlistTailRecord,
                  RecordType::DlistDataRecord>;
  using iterator = DLinkedListType::iterator;

  iterator internal_iterator;
  /// Whether the UnorderedIterator is at a DlistDataRecord
  bool valid;

  friend class UnorderedCollection;

public:
  /// Construct UnorderedIterator of a given UnorderedCollection
  /// The Iterator is invalid now.
  /// Must SeekToFirst() or SeekToLast() before use.
  UnorderedIterator(std::shared_ptr<UnorderedCollection> sp_coll);

  /// UnorderedIterator currently does not support Seek to a key
<<<<<<< HEAD
  virtual void Seek(std::string const &key) final override {
=======
  [[gnu::deprecated]] virtual void Seek([
      [gnu::unused]] std::string const &key) final override {
>>>>>>> 1c350497
    throw std::runtime_error{"UnorderedIterator does not support Seek()!"};
  }

  /// Seek to First DlistDataRecord if exists,
  /// otherwise Valid() will return false.
  virtual void SeekToFirst() final override {
    internal_iterator = collection_shrdptr->dlinked_list_.Head();
    internalNext();
  }

  /// Seek to Last DlistDataRecord if exists,
  /// otherwise Valid() will return false.
  virtual void SeekToLast() final override {
    internal_iterator = collection_shrdptr->dlinked_list_.Tail();
    internalPrev();
  }

  /// Valid() is true only if the UnorderedIterator points to a DlistDataRecord.
  /// DlistHeadRecord, DlistTailRecord is considered
  /// invalid. User should always check Valid() before accessing data with Key()
  /// and Value() Iterating with Next() and Prev()
  inline virtual bool Valid() final override { return valid; }

  /// Try proceeding to next DlistDataRecord.
  /// User should check Valid() before accessing data.
  /// Calling Next() on invalid UnorderedIterator will do nothing.
  /// This prevents any further misuses.
  virtual void Next() final override {
    if (Valid()) {
      internalNext();
    }
    return;
  }

  /// Try proceeding to previous DlistDataRecord
  /// User should check Valid() before accessing data
  /// Calling Prev() on invalid UnorderedIterator will do nothing.
  /// This prevents any further misuses
  virtual void Prev() final override {
    if (Valid()) {
      internalPrev();
    }
    return;
  }

  /// return key in DlistDataRecord
  inline virtual std::string Key() override {
    kvdk_assert(Valid(), "Accessing data with invalid UnorderedIterator!");
    auto view_key = CollectionUtils::ExtractUserKey(internal_iterator->Key());
    return std::string(view_key.data(), view_key.size());
  }

  /// return value in DlistDataRecord
  /// throw runtime_error if !Valid()
  inline virtual std::string Value() override {
    kvdk_assert(Valid(), "Accessing data with invalid UnorderedIterator!");
    auto view_value = internal_iterator->Value();
    return std::string(view_value.data(), view_value.size());
  }

private:
  // Proceed to next DlistDataRecord, can start from
  // DlistHeadRecord, DlistDataRecord
  // If reached DlistTailRecord, valid_ is set to false and returns
  void internalNext();

  // Proceed to prev DlistDataRecord, can start from
  // DlistTailRecord, DlistDataRecord
  // If reached DlistHeadRecord, valid_ is set to false and returns
  void internalPrev();
};

} // namespace KVDK_NAMESPACE<|MERGE_RESOLUTION|>--- conflicted
+++ resolved
@@ -217,12 +217,8 @@
   UnorderedIterator(std::shared_ptr<UnorderedCollection> sp_coll);
 
   /// UnorderedIterator currently does not support Seek to a key
-<<<<<<< HEAD
-  virtual void Seek(std::string const &key) final override {
-=======
   [[gnu::deprecated]] virtual void Seek([
       [gnu::unused]] std::string const &key) final override {
->>>>>>> 1c350497
     throw std::runtime_error{"UnorderedIterator does not support Seek()!"};
   }
 
